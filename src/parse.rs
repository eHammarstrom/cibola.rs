use crate::json;

use std::collections::HashMap;
use std::f64;
use std::fmt;
use std::slice;
use std::str;
use std::str::FromStr;

#[derive(Debug)]
pub struct ParseContext<'a> {
    line: u32,
    col: u32,
    iter: str::Chars<'a>,
    head: Option<char>,
    text: &'a str,
    index: usize, // index in source str `text`
}

#[derive(Debug)]
pub enum ParseError {
    EOS,
    UnexpectedToken {
        line: u32,
        col: u32,
        token: char,
        reason: &'static str,
    },
}

impl ParseError {
    fn unexpected_token(ctx: &ParseContext, reason: &'static str) -> ParseError {
        let ParseContext {
            line,
            col,
            head,
            // iter,
            ..
        } = ctx;

        ParseError::UnexpectedToken {
            line: *line,
            col: *col,
            token: head.unwrap_or(' '),
            reason,
        }
    }
}

impl fmt::Display for ParseError {
    fn fmt(&self, f: &mut fmt::Formatter) -> fmt::Result {
        write!(f, "")
    }
}

type Result<T> = std::result::Result<T, ParseError>;

impl<'a, 'b: 'a> ParseContext<'a> {
    pub fn new(text: &'b str) -> ParseContext {
        ParseContext {
            line: 0,
            col: 0,
            iter: text.chars(),
            head: None,
            text,
            index: 0,
        }
    }

<<<<<<< HEAD
    fn current_byte_as_ptr(&self) -> *const u8 {
        let p: *const u8 = self.text.as_bytes().as_ptr();

        unsafe { p.offset(self.index as isize) }
    }

    fn current_char(&mut self) -> Option<char> {
        self.head.or_else(|| self.iter.next())
    }

=======
    #[inline]
>>>>>>> 24933489
    fn add_lines(&mut self, num: u32) {
        self.line += num;
        self.col = 0;
    }

    #[inline]
    fn skip_char(&mut self, skip: char) -> (u32, bool) {
        let char_len = skip.len_utf8();
        let mut did_skip = false;
        let mut skips = 0;

        loop {
            let current = self.current_char();

            match current {
                None => return (0, false),
                Some(peek) => {
                    if peek != skip {
                        self.head = Some(peek);
                        self.index += char_len * skips as usize;
                        return (skips, did_skip);
                    }

                    self.head = None;
                    did_skip = true;
                    skips += 1;
                }
            }
        }
    }

    #[inline]
    fn skip_whitespace(&mut self) -> bool {
        let (skips, skipped) = self.skip_char(' ');

        self.col += skips;

        skipped
    }

    #[inline]
    fn skip_newline(&mut self) -> bool {
        let (skips, skipped) = self.skip_char('\n');

        self.add_lines(skips);

        skipped
    }

    #[inline]
    fn skip_tab(&mut self) -> bool {
        let (skips, skipped) = self.skip_char('\t');

        self.col += skips;

        skipped
    }

    #[inline]
    fn walk(&mut self, skip_ws_nl: bool) -> self::Result<char> {
        if skip_ws_nl {
            // skip whitespace, newline, and tab while we can
            loop {
                let skipped = self.skip_whitespace() || self.skip_newline() || self.skip_tab();

                if !skipped {
                    break;
                }
            }
        };

        let next = self
            .head
            .or_else(|| self.iter.next())
            .ok_or(ParseError::EOS)?;

        Ok(next)
    }

<<<<<<< HEAD
    fn ate(&mut self, c: char) {
        self.head = None;
        self.index += c.len_utf8();

        if c == '\n' {
            self.add_lines(1);
        } else {
            self.col += 1;
        }
    }

=======
    #[inline]
>>>>>>> 24933489
    fn eat(&mut self, tok: char, skip_ws_nl: bool) -> self::Result<()> {
        let next = self.walk(skip_ws_nl)?;

        if next == tok {
            self.ate(next);

            Ok(())
        } else {
            self.head = Some(next);
            self.fail("parse::eat")
        }
    }

    #[inline]
    fn eat_one_of(&mut self, match_chars: &[char]) -> self::Result<char> {
        let next = self.walk(true)?;

        if match_chars.contains(&next) {
            self.ate(next);
            Ok(next)
        } else {
            self.head = Some(next);
            self.fail("parse::eat_one_of")
        }
    }

<<<<<<< HEAD
    fn eat_str(&mut self, match_str: &'static str) -> self::Result<&str> {
=======
    #[inline]
    fn eat_str(&mut self, match_str: &'static str) -> self::Result<String> {
>>>>>>> 24933489
        let mut match_iter = match_str.chars();

        // allow prefix spaces in front of first char
        let c = match_iter.next().unwrap();
        self.eat(c, true)?;

        for c in match_iter {
            if self.eat(c, false).is_err() {
                return self.fail("parse::eat_str");
            }
        }

        // only create String if successful parse
        Ok(match_str)
    }

<<<<<<< HEAD
    fn eat_until(&mut self, tok: char) -> self::Result<&'b str> {
        let ptr_start = self.current_byte_as_ptr();
        let idx_start = self.index;
=======
    #[inline]
    fn eat_until(&mut self, tok: char) -> self::Result<String> {
>>>>>>> 24933489
        let mut next = self.walk(false)?;

        while next != tok {
            self.ate(next);
            next = self.walk(false)?;
        }

        let idx_end = self.index;
        self.head = Some(next);

        unsafe {
            Ok(str::from_utf8_unchecked(slice::from_raw_parts(
                ptr_start,
                idx_end - idx_start,
            )))
        }
    }

    #[inline]
    fn fail<T>(&mut self, reason: &'static str) -> self::Result<T> {
        Err(ParseError::unexpected_token(&self, reason))
    }

<<<<<<< HEAD
    pub fn object(&mut self) -> self::Result<json::Object<'b>> {
=======
    #[inline]
    pub fn object(&mut self) -> self::Result<json::Object> {
>>>>>>> 24933489
        self.eat('{', true)?;
        let fields = self.fields()?;
        self.eat('}', true)?;
        Ok(json::Object(fields))
    }

<<<<<<< HEAD
    fn fields(&mut self) -> self::Result<HashMap<&'b str, json::JSONData<'b>>> {
        let mut hashmap = HashMap::<&str, json::JSONData<'b>>::new();
=======
    #[inline]
    fn fields(&mut self) -> self::Result<HashMap<String, json::JSONData>> {
        let mut hashmap = HashMap::<String, json::JSONData>::new();
>>>>>>> 24933489

        while let Ok((id, value)) = self.field() {
            let _ = hashmap.insert(id, value);
        }

        Ok(hashmap)
    }

<<<<<<< HEAD
    fn field(&mut self) -> Result<(&'b str, json::JSONData<'b>)> {
=======
    #[inline]
    fn field(&mut self) -> Result<(String, json::JSONData)> {
>>>>>>> 24933489
        // 1. parse identifier
        // 2. parse value

        let id = self.string()?;
        self.eat(':', true)?;
        let val = self.value()?;
        // commas may trail
        let _ = self.eat(',', true);

        Ok((id, val))
    }

<<<<<<< HEAD
    pub fn array(&mut self) -> self::Result<json::Array<'b>> {
=======
    #[inline]
    pub fn array(&mut self) -> self::Result<json::Array> {
>>>>>>> 24933489
        self.eat('[', true)?;
        let values = self.values()?;
        self.eat(']', true)?;

        Ok(json::Array(values))
    }

<<<<<<< HEAD
    fn values(&mut self) -> self::Result<Vec<json::JSONData<'b>>> {
        let mut vals = Vec::<json::JSONData<'b>>::new();
=======
    #[inline]
    fn values(&mut self) -> self::Result<Vec<json::JSONData>> {
        let mut vals = Vec::<json::JSONData>::new();
>>>>>>> 24933489

        while let Ok(v) = self.value() {
            let _ = vals.push(v);
            // commas may trail
            let _ = self.eat(',', true);
        }

        Ok(vals)
    }

<<<<<<< HEAD
    fn string(&mut self) -> Result<&'b str> {
=======
    #[inline]
    fn string(&mut self) -> Result<String> {
>>>>>>> 24933489
        self.eat('"', true)?;
        let s = self.eat_until('"')?;
        self.eat('"', false)?;

        Ok(s)
    }

<<<<<<< HEAD
    fn null(&mut self) -> Result<json::JSONData<'b>> {
=======
    #[inline]
    fn null(&mut self) -> Result<json::JSONData> {
>>>>>>> 24933489
        self.eat_str("null")?;
        Ok(json::JSONData::Null)
    }

<<<<<<< HEAD
    fn text(&mut self) -> Result<json::JSONData<'b>> {
=======
    #[inline]
    fn text(&mut self) -> Result<json::JSONData> {
>>>>>>> 24933489
        let s = self.string()?;
        Ok(json::JSONData::Text(s))
    }

<<<<<<< HEAD
    fn boolean(&mut self) -> Result<json::JSONData<'b>> {
=======
    #[inline]
    fn boolean(&mut self) -> Result<json::JSONData> {
>>>>>>> 24933489
        if let Ok(_) = self.eat_str("true") {
            Ok(json::JSONData::Bool(true))
        } else if let Ok(_) = self.eat_str("false") {
            Ok(json::JSONData::Bool(false))
        } else {
            self.fail("parse::boolean")
        }
    }

<<<<<<< HEAD
    fn number(&mut self) -> Result<json::JSONData<'b>> {
        let ptr_start = self.current_byte_as_ptr();
        let idx_start = self.index;

=======
    #[inline]
    fn number(&mut self) -> Result<json::JSONData> {
>>>>>>> 24933489
        let allowed_chars = [
            '-', '.', '0', '1', '2', '3', '4', '5', '6', '7', '8', '9', 'e', 'E',
        ];

        // eat through valid bytes
        while let Ok(_) = self.eat_one_of(&allowed_chars) {}

        let idx_end = self.index;

        let num = unsafe {
            str::from_utf8_unchecked(slice::from_raw_parts(ptr_start, idx_end - idx_start))
        };

        let num = f64::from_str(&num).map(json::JSONData::Number);

        match num {
            Ok(float) => Ok(float),
            _ => self.fail("parse::number"),
        }
    }

<<<<<<< HEAD
    fn value(&mut self) -> Result<json::JSONData<'b>> {
=======
    #[inline]
    fn value(&mut self) -> Result<json::JSONData> {
>>>>>>> 24933489
        self.null()
            .or_else(|_| self.boolean())
            .or_else(|_| self.number())
            .or_else(|_| self.text())
            .or_else(|_| self.array().map(json::JSONData::Array))
            .or_else(|_| self.object().map(json::JSONData::Object))
    }
}

#[cfg(test)]
mod tests {
    use crate::json;
    use crate::parse;
    use std::collections::HashMap;

    #[test]
    fn parse_text_and_boolean() {
        let mut obj = HashMap::<&str, json::JSONData>::new();
        obj.insert("myBool", json::JSONData::Bool(true));
        obj.insert("myString", json::JSONData::Text("SomeString"));

        let txt = r#"{ "myString": "SomeString", "myBool":  true }"#;
        let mut ctx = parse::ParseContext::new(txt);
        let res = ctx.object();

        assert_eq!(res.unwrap(), json::Object(obj));
    }

    #[test]
    fn parse_text_and_boolean_trailing_comma() {
        let mut obj = HashMap::<&str, json::JSONData>::new();
        obj.insert("myBool", json::JSONData::Bool(true));
        obj.insert("myString", json::JSONData::Text("SomeString"));

        let txt = r#"{ "myString": "SomeString", "myBool":  true, }"#;
        let mut ctx = parse::ParseContext::new(txt);
        let res = ctx.object();

        assert_eq!(res.unwrap(), json::Object(obj));
    }

    #[test]
    fn parse_nested_object() {
        let mut obj = HashMap::<&str, json::JSONData>::new();
        obj.insert("myBool", json::JSONData::Bool(true));
        obj.insert("myString", json::JSONData::Text("SomeString"));
        let nest = obj.clone();
        obj.insert("myObject", json::JSONData::Object(json::Object(nest)));

        let txt = r#"

        {   "myString": "SomeString",
            "myBool":  true,
            "myObject": {
                "myString": "SomeString",
                "myBool": true,
            },
        }
        "#;
        let mut ctx = parse::ParseContext::new(txt);
        let res = ctx.object();

        assert_eq!(res.unwrap(), json::Object(obj));
    }

    #[test]
    fn parse_number() {
        let n1 = "3.14";
        let n2 = "-3.14";
        let n3 = "23.2e-10";
        let n4 = "23.2E10";

        let mut c1 = parse::ParseContext::new(n1);
        let mut c2 = parse::ParseContext::new(n2);
        let mut c3 = parse::ParseContext::new(n3);
        let mut c4 = parse::ParseContext::new(n4);

        let r1 = c1.number();
        let r2 = c2.number();
        let r3 = c3.number();
        let r4 = c4.number();

        assert_eq!(json::JSONData::Number(3.14), r1.unwrap());
        assert_eq!(json::JSONData::Number(-3.14), r2.unwrap());
        assert_eq!(json::JSONData::Number(23.2e-10), r3.unwrap());
        assert_eq!(json::JSONData::Number(23.2E10), r4.unwrap());
    }

    #[test]
    fn parse_object() {
        let mut obj = HashMap::<&str, json::JSONData>::new();
        obj.insert("myBool", json::JSONData::Bool(true));
        obj.insert("myString", json::JSONData::Text("SomeString"));

        let mut nest = obj.clone();

        nest.insert("myNumber", json::JSONData::Number(33.14));
        nest.insert("myNull", json::JSONData::Null);
        nest.insert("myNumber2", json::JSONData::Number(-33.14));

        obj.insert("myObject", json::JSONData::Object(json::Object(nest)));

        let txt = r#"

        {   "myString": "SomeString",
            "myBool":  true,
            "myObject": {
                "myString": "SomeString",
                "myBool": true,
                "myNumber": 33.14,
                "myNull": null   ,
                "myNumber2": -33.14,
            },
        }
        "#;
        let mut ctx = parse::ParseContext::new(txt);
        let res = ctx.object();

        assert_eq!(res.unwrap(), json::Object(obj));
    }

    #[test]
    fn parse_array() {
        let mut map = HashMap::<&str, json::JSONData>::new();
        map.insert("myBool", json::JSONData::Bool(true));
        map.insert("myString", json::JSONData::Text("SomeString"));

        let obj = json::Object(map);

        let arr = vec![
            json::JSONData::Text("SomeString"),
            json::JSONData::Object(obj),
            json::JSONData::Number(33.14),
        ];

        let txt = r#"

        ["SomeString",
                { "myBool": true, "myString": "SomeString", },

           33.14,]

        "#;

        let mut ctx = parse::ParseContext::new(txt);
        let res = ctx.array();

        assert_eq!(res.unwrap(), json::Array(arr));
    }
}<|MERGE_RESOLUTION|>--- conflicted
+++ resolved
@@ -67,20 +67,19 @@
         }
     }
 
-<<<<<<< HEAD
+    #[inline]
     fn current_byte_as_ptr(&self) -> *const u8 {
         let p: *const u8 = self.text.as_bytes().as_ptr();
 
         unsafe { p.offset(self.index as isize) }
     }
 
+    #[inline]
     fn current_char(&mut self) -> Option<char> {
         self.head.or_else(|| self.iter.next())
     }
 
-=======
-    #[inline]
->>>>>>> 24933489
+    #[inline]
     fn add_lines(&mut self, num: u32) {
         self.line += num;
         self.col = 0;
@@ -160,7 +159,7 @@
         Ok(next)
     }
 
-<<<<<<< HEAD
+    #[inline]
     fn ate(&mut self, c: char) {
         self.head = None;
         self.index += c.len_utf8();
@@ -172,9 +171,7 @@
         }
     }
 
-=======
-    #[inline]
->>>>>>> 24933489
+    #[inline]
     fn eat(&mut self, tok: char, skip_ws_nl: bool) -> self::Result<()> {
         let next = self.walk(skip_ws_nl)?;
 
@@ -201,12 +198,8 @@
         }
     }
 
-<<<<<<< HEAD
+    #[inline]
     fn eat_str(&mut self, match_str: &'static str) -> self::Result<&str> {
-=======
-    #[inline]
-    fn eat_str(&mut self, match_str: &'static str) -> self::Result<String> {
->>>>>>> 24933489
         let mut match_iter = match_str.chars();
 
         // allow prefix spaces in front of first char
@@ -223,14 +216,10 @@
         Ok(match_str)
     }
 
-<<<<<<< HEAD
+    #[inline]
     fn eat_until(&mut self, tok: char) -> self::Result<&'b str> {
         let ptr_start = self.current_byte_as_ptr();
         let idx_start = self.index;
-=======
-    #[inline]
-    fn eat_until(&mut self, tok: char) -> self::Result<String> {
->>>>>>> 24933489
         let mut next = self.walk(false)?;
 
         while next != tok {
@@ -254,26 +243,17 @@
         Err(ParseError::unexpected_token(&self, reason))
     }
 
-<<<<<<< HEAD
+    #[inline]
     pub fn object(&mut self) -> self::Result<json::Object<'b>> {
-=======
-    #[inline]
-    pub fn object(&mut self) -> self::Result<json::Object> {
->>>>>>> 24933489
         self.eat('{', true)?;
         let fields = self.fields()?;
         self.eat('}', true)?;
         Ok(json::Object(fields))
     }
 
-<<<<<<< HEAD
+    #[inline]
     fn fields(&mut self) -> self::Result<HashMap<&'b str, json::JSONData<'b>>> {
         let mut hashmap = HashMap::<&str, json::JSONData<'b>>::new();
-=======
-    #[inline]
-    fn fields(&mut self) -> self::Result<HashMap<String, json::JSONData>> {
-        let mut hashmap = HashMap::<String, json::JSONData>::new();
->>>>>>> 24933489
 
         while let Ok((id, value)) = self.field() {
             let _ = hashmap.insert(id, value);
@@ -282,12 +262,8 @@
         Ok(hashmap)
     }
 
-<<<<<<< HEAD
+    #[inline]
     fn field(&mut self) -> Result<(&'b str, json::JSONData<'b>)> {
-=======
-    #[inline]
-    fn field(&mut self) -> Result<(String, json::JSONData)> {
->>>>>>> 24933489
         // 1. parse identifier
         // 2. parse value
 
@@ -300,12 +276,8 @@
         Ok((id, val))
     }
 
-<<<<<<< HEAD
+    #[inline]
     pub fn array(&mut self) -> self::Result<json::Array<'b>> {
-=======
-    #[inline]
-    pub fn array(&mut self) -> self::Result<json::Array> {
->>>>>>> 24933489
         self.eat('[', true)?;
         let values = self.values()?;
         self.eat(']', true)?;
@@ -313,14 +285,9 @@
         Ok(json::Array(values))
     }
 
-<<<<<<< HEAD
+    #[inline]
     fn values(&mut self) -> self::Result<Vec<json::JSONData<'b>>> {
         let mut vals = Vec::<json::JSONData<'b>>::new();
-=======
-    #[inline]
-    fn values(&mut self) -> self::Result<Vec<json::JSONData>> {
-        let mut vals = Vec::<json::JSONData>::new();
->>>>>>> 24933489
 
         while let Ok(v) = self.value() {
             let _ = vals.push(v);
@@ -331,12 +298,8 @@
         Ok(vals)
     }
 
-<<<<<<< HEAD
+    #[inline]
     fn string(&mut self) -> Result<&'b str> {
-=======
-    #[inline]
-    fn string(&mut self) -> Result<String> {
->>>>>>> 24933489
         self.eat('"', true)?;
         let s = self.eat_until('"')?;
         self.eat('"', false)?;
@@ -344,32 +307,20 @@
         Ok(s)
     }
 
-<<<<<<< HEAD
+    #[inline]
     fn null(&mut self) -> Result<json::JSONData<'b>> {
-=======
-    #[inline]
-    fn null(&mut self) -> Result<json::JSONData> {
->>>>>>> 24933489
         self.eat_str("null")?;
         Ok(json::JSONData::Null)
     }
 
-<<<<<<< HEAD
+    #[inline]
     fn text(&mut self) -> Result<json::JSONData<'b>> {
-=======
-    #[inline]
-    fn text(&mut self) -> Result<json::JSONData> {
->>>>>>> 24933489
         let s = self.string()?;
         Ok(json::JSONData::Text(s))
     }
 
-<<<<<<< HEAD
+    #[inline]
     fn boolean(&mut self) -> Result<json::JSONData<'b>> {
-=======
-    #[inline]
-    fn boolean(&mut self) -> Result<json::JSONData> {
->>>>>>> 24933489
         if let Ok(_) = self.eat_str("true") {
             Ok(json::JSONData::Bool(true))
         } else if let Ok(_) = self.eat_str("false") {
@@ -379,15 +330,11 @@
         }
     }
 
-<<<<<<< HEAD
+    #[inline]
     fn number(&mut self) -> Result<json::JSONData<'b>> {
         let ptr_start = self.current_byte_as_ptr();
         let idx_start = self.index;
 
-=======
-    #[inline]
-    fn number(&mut self) -> Result<json::JSONData> {
->>>>>>> 24933489
         let allowed_chars = [
             '-', '.', '0', '1', '2', '3', '4', '5', '6', '7', '8', '9', 'e', 'E',
         ];
@@ -409,12 +356,8 @@
         }
     }
 
-<<<<<<< HEAD
+    #[inline]
     fn value(&mut self) -> Result<json::JSONData<'b>> {
-=======
-    #[inline]
-    fn value(&mut self) -> Result<json::JSONData> {
->>>>>>> 24933489
         self.null()
             .or_else(|_| self.boolean())
             .or_else(|_| self.number())
